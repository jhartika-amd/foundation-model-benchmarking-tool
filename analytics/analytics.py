--- conflicted
+++ resolved
@@ -234,15 +234,13 @@
     # filter to keep only relevant data
     logger.info(f"df columns: {df.columns}")
     # filter for the p95 latency threshold and the concurrency threshold
-<<<<<<< HEAD
+
     df_selected = df[(df.latency_p95 <= args.latency_threshold) & (df.concurrency >= args.concurrency_threshold) & (df.error_rate == 0)]
     logger.info(f"after filtering to keep rows with latency_p95 <= ",
                 f"{args.latency_threshold}s, concurrency <=",
                 f"{args.concurrency_threshold}",
                 f"df shape {df_selected.shape}")
-=======
-    df_selected = df[(df.latency_p95 <= args.latency_threshold) & (df.concurrency >= args.concurrency_threshold)]
->>>>>>> d50f2537
+
 
     # select row with highest concurrency level
     grouping_cols = ["experiment_name", "payload_file", "instance_type", "instance_count"]
