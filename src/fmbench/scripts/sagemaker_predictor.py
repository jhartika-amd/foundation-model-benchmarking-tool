--- conflicted
+++ resolved
@@ -50,13 +50,10 @@
             if self._inference_spec is not None:
                 split_input_and_inference_params = self._inference_spec.get("split_input_and_parameters")
             response = None
+            response = None
             if split_input_and_inference_params is True:
-<<<<<<< HEAD
                 response = self._predictor.predict(payload["inputs"],
                                                    self._inference_spec["parameters"])
-=======
-                response = self._predictor.predict(payload["inputs"], payload["parameters"])
->>>>>>> 18794e7b
             else:
                 payload = payload | dict(parameters=self._inference_spec["parameters"])
                 #import json
