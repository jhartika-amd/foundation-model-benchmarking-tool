--- conflicted
+++ resolved
@@ -10,17 +10,17 @@
 logging.basicConfig(format='[%(asctime)s] p%(process)s {%(filename)s:%(lineno)d} %(levelname)s - %(message)s', level=logging.INFO)
 logger = logging.getLogger(__name__)
 
-<<<<<<< HEAD
+
 # Initialize the platform where this script deploys the model
 PLATFORM: str = constants.PLATFORM_SAGEMAKER
-=======
+
 tag = [
     {
         'Key': 'fmbench-version',
         'Value': fmbench.__version__
     }
 ]
->>>>>>> d50f2537
+
 
 def deploy(experiment_config: Dict, role_arn: str) -> Dict:
     role = role_arn
