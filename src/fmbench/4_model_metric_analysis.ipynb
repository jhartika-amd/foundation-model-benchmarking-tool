{
 "cells": [
  {
   "cell_type": "markdown",
   "metadata": {},
   "source": [
    "## Model Metrics Analysis \n",
    "---------\n",
    "*This notebook works best with the conda_python3 kernel on a ml.t3.medium machine*.\n",
    "\n",
    "### This part of our solution design includes the chunk of taking the metrics generated and creating visualizations from it for further analysis to make decisions more quicker, efficient, and cost optimal.\n",
    "\n",
    "- In this file, we will go over and create side by side visualizations of different models deployed, how their inference latency is impacted based on the concurrency level, instance size and different model configurations. Using these visualizations and charts, making executive decisions, saving on time and cost becomes critical. \n",
    "\n",
    "\n",
    "- In this notebook, we will also record the error rates for each of the deployed model endpoints based on how it ran against different metrics as specified above. These visualizations will be applicable and work for any and every jumpstart and non jumpstart model if deployed correctly using the prior steps."
   ]
  },
  {
   "cell_type": "markdown",
   "metadata": {},
   "source": [
    "#### Import all of the necessary libraries below to run this notebook"
   ]
  },
  {
   "cell_type": "code",
   "execution_count": null,
   "metadata": {
    "tags": []
   },
   "outputs": [],
   "source": [
    "# if interactive mode is set to no -> pickup fmbench from Python installation path\n",
    "# if interactive mode is set to yes -> pickup fmbench from the current path (one level above this notebook)\n",
    "# if interactive mode is not defined -> pickup fmbench from the current path (one level above this notebook)\n",
    "# the premise is that if run non-interactively then it can only be run through main.py which will set interactive mode to no\n",
    "import os\n",
    "import sys\n",
    "if os.environ.get(\"INTERACTIVE_MODE_SET\", \"yes\") == \"yes\":\n",
    "    sys.path.append(os.path.dirname(os.getcwd()))"
   ]
  },
  {
   "cell_type": "code",
   "execution_count": null,
   "metadata": {
    "tags": []
   },
   "outputs": [],
   "source": [
    "import io\n",
    "import json\n",
    "import datetime\n",
    "import matplotlib\n",
    "import numpy as np\n",
    "import pandas as pd\n",
    "\n",
    "# Import seaborn and other related libraries for visualizations and plotting charts\n",
    "import seaborn as sns\n",
    "from pathlib import Path\n",
    "from tomark import Tomark\n",
    "from fmbench.utils import *\n",
    "from fmbench.globals import *\n",
    "from datetime import datetime\n",
    "from datetime import timezone\n",
    "from dateutil.parser import parse\n",
<<<<<<< HEAD
    "from typing import List, Optional, Dict\n",
    "import importlib.resources as pkg_resources"
=======
    "from typing import List, Optional"
>>>>>>> 18794e7b
   ]
  },
  {
   "cell_type": "code",
   "execution_count": null,
   "metadata": {
    "tags": []
   },
   "outputs": [],
   "source": [
    "# for plotting\n",
    "import matplotlib.pyplot as plt\n",
    "# rcParams for configuring Matplotlib settings\n",
    "from matplotlib import rcParams\n",
    "\n",
    "# figure size in inches\n",
    "rcParams['figure.figsize'] = 10, 6"
   ]
  },
  {
   "cell_type": "code",
   "execution_count": null,
   "metadata": {
    "tags": []
   },
   "outputs": [],
   "source": [
    "logging.basicConfig(format='[%(asctime)s] p%(process)s {%(filename)s:%(lineno)d} %(levelname)s - %(message)s', level=logging.INFO)\n",
    "logger = logging.getLogger(__name__)"
   ]
  },
  {
   "cell_type": "markdown",
   "metadata": {},
   "source": [
    "Load the Config.yml file contains information that is used across this benchmarking environment, such as information about the aws account, prompts, payloads to be used for invocations"
   ]
  },
  {
   "cell_type": "code",
   "execution_count": null,
   "metadata": {
    "tags": []
   },
   "outputs": [],
   "source": [
    "logger.info(f\"CONFIG_FILE={CONFIG_FILE}\")\n",
    "config = load_main_config(CONFIG_FILE)\n",
    "logger.info(json.dumps(config, indent=2))"
   ]
  },
  {
   "cell_type": "markdown",
   "metadata": {},
   "source": [
    "#### Load the associated pricing config file"
   ]
  },
  {
   "cell_type": "code",
   "execution_count": null,
   "metadata": {
    "tags": []
   },
   "outputs": [],
   "source": [
    "# represents getting the config file from the s3 bucket/https path for pricing yml information\n",
    "pricing_file_path: str = config['pricing'] \n",
    "\n",
    "# initialize the pricing config file to None\n",
    "pricing_config: Optional[Dict] = None\n",
    "\n",
    "# get the current config dir path\n",
    "config_dir = Path(pkg_resources.files('fmbench'), 'configs')\n",
    "logger.info(f\"Using fmbench.configs directory: {config_dir}\")\n",
    "\n",
    "pricing_module = Path(config['pricing'])\n",
    "logger.info(f\"pricing config provided for inference from this model is --> {pricing_module}\")\n",
    "pricing_file_path = os.path.join(config_dir, pricing_module)\n",
    "logger.info(f\"pricing config file path is --> {pricing_file_path}\")\n",
    "\n",
    "pricing_config = load_config(pricing_file_path)\n",
    "logger.info(f\"pricing config file recorded: {json.dumps(pricing_config, indent=2)}\")"
   ]
  },
  {
   "cell_type": "code",
   "execution_count": null,
   "metadata": {
    "tags": []
   },
   "outputs": [],
   "source": [
    "debug = False\n",
    "if debug is True:\n",
    "    metrics_path_file: str = os.path.join(\"..\", \"..\", METADATA_DIR, METRICS_PATH_FNAME)\n",
    "else:\n",
    "    metrics_path_file: str = os.path.join(METADATA_DIR, METRICS_PATH_FNAME)\n",
    "logger.info(f\"cwd={os.getcwd()}, METADATA_DIR={METADATA_DIR}, METRICS_PATH_FNAME={METRICS_PATH_FNAME}, metrics_path_file={metrics_path_file}\")\n",
    "METRICS_DIR: str = Path(metrics_path_file).read_text().strip()\n",
    "logger.info(f\"metrics_path_file={metrics_path_file}, METRICS_DIR={METRICS_DIR}\")"
   ]
  },
  {
   "cell_type": "code",
   "execution_count": null,
   "metadata": {
    "tags": []
   },
   "outputs": [],
   "source": [
    "file_path = os.path.join(METRICS_DIR, config[\"report\"][\"per_inference_request_file\"])\n",
    "logger.info(f\"File path containing the metrics per inference folder --> {file_path}\")\n",
    "\n",
    "# Read the file from S3\n",
    "try:\n",
    "    file_content = get_s3_object(config['aws']['bucket'], file_path)\n",
    "    # Use pandas to read the CSV content\n",
    "    df_per_inference = pd.read_csv(io.StringIO(file_content))\n",
    "    logger.info(f\"{file_path} read into dataframe of shape {df_per_inference.shape}\")\n",
    "    df_per_inference.head()\n",
    "except Exception as e:\n",
    "    logger.error(f\"Error reading from S3: {e}\")\n",
    "\n",
    "df_per_inference.head()"
   ]
  },
  {
   "cell_type": "markdown",
   "metadata": {},
   "source": [
    "### Relationship between prompt token length and inference latency for different instances and concurrency levels"
   ]
  },
  {
   "cell_type": "code",
   "execution_count": null,
   "metadata": {
    "tags": []
   },
   "outputs": [],
   "source": [
    "# Rename a column in the dataframe for clarity of the instance parameter of the model used\n",
    "df_per_inference = df_per_inference.rename(columns={\"instance_type\": \"instance\"})\n",
    "logger.info(f\"df_per_inference.latency.quantile ->\\n{df_per_inference.latency.quantile([0.25, 0.5, 0.75, 0.95, 0.99])}\")\n",
    "if df_per_inference.latency.quantile(0.5) < 1:\n",
    "    print(\"multiplying by 1000\")\n",
    "    latency_units = \"milliseconds\"\n",
    "    multiplier = 1000\n",
    "    step_size = 500\n",
    "    df_per_inference.latency = df_per_inference.latency*1000\n",
    "else:\n",
    "    multiplier = 10\n",
    "    step_size = 5\n",
    "    latency_units = \"seconds\"\n",
    "\n",
    "## Initializing yticks and title for the chart\n",
    "yticks: Optional[List] = None\n",
    "title: Optional[str] = None\n",
<<<<<<< HEAD
    "\n",
    "if config['report'].get('latency_vs_token_len_chart'):\n",
    "    yticks: List = config['report']['latency_vs_token_len_chart'].get('y_ticks')\n",
    "    title: str = config['report']['latency_vs_token_len_chart'].get('title')\n",
    "\n",
    "if title is None:\n",
    "    title = \"Effect of token length on inference latency\"\n",
=======
    "\n",
    "if config['report'].get('latency_vs_token_len_chart'):\n",
    "    yticks: List = config['report']['latency_vs_token_len_chart'].get('y_ticks')\n",
    "    title: str = config['report']['latency_vs_token_len_chart'].get('title')\n",
    "\n",
    "if title is None:\n",
    "    title = \"Effect of token length on inference latency\"\n",
    "\n",
    "if len(df_per_inference.instance.unique()) == 1:\n",
    "    # This created a FacetGrid for plotting multiple scatter plots based on 'instance' and 'concurrency' categories\n",
    "    g = sns.FacetGrid(df_per_inference, col=\"concurrency\", hue=\"instance\", height=3.5, aspect=1.25, col_wrap=3)\n",
    "else: \n",
    "    g = sns.FacetGrid(df_per_inference, col=\"concurrency\", row=\"instance\", hue=\"instance\", height=3.5, aspect=1.25)\n",
    "\n",
    "## Subtitle of the facetgrid\n",
    "g.fig.suptitle(title)\n",
>>>>>>> 18794e7b
    "\n",
    "if len(df_per_inference.instance.unique()) == 1:\n",
    "    # This created a FacetGrid for plotting multiple scatter plots based on 'instance' and 'concurrency' categories\n",
    "    g = sns.FacetGrid(df_per_inference, col=\"concurrency\", hue=\"instance\", height=3.5, aspect=1.25, col_wrap=3)\n",
    "else: \n",
    "    g = sns.FacetGrid(df_per_inference, col=\"concurrency\", row=\"instance\", hue=\"instance\", height=3.5, aspect=1.25)\n",
    "\n",
    "\n",
    "## Subtitle of the facetgrid\n",
    "g.fig.suptitle(title)\n",
    "# # This will map a scatterplot to the FacetGrid for each subset of the data\n",
    "sns_plot = g.map(sns.scatterplot, \"prompt_tokens\", \"latency\")\n",
    "\n",
    "# flatten axes into a 1-d array\n",
    "axes = g.axes.flatten()\n",
    "\n",
    "# iterate through the axes\n",
    "for i, ax in enumerate(axes):\n",
    "    if latency_units == \"milliseconds\":\n",
    "        m = 1000\n",
    "    else:\n",
    "        m = 1\n",
    "    ax.axhline(config['report']['latency_budget']*m, ls='--', c='red')\n",
    "\n",
    "# Set the y-axis label for all plots\n",
    "g = g.set_ylabels(f\"Latency ({latency_units})\")\n",
    "    \n",
    "if yticks is None:\n",
    "    # Y-axis ticks based on the maximum latency value and setting them in that manner\n",
    "    yticks: List = list(range(0, (int(df_per_inference.latency.max())//multiplier+2)*multiplier, step_size))\n",
    "\n",
<<<<<<< HEAD
    "if yticks is None:\n",
    "    # Y-axis ticks based on the maximum latency value and setting them in that manner\n",
    "    yticks: List = list(range(0, (int(df_per_inference.latency.max())//multiplier+1)*multiplier, step_size))\n",
    "    logger.info(f\"yticks was not configured, setting it to yticks[:10]={yticks[:10]}, \"\n",
    "                f\"based on latency max of {df_per_inference.latency.max()}s, \"\n",
    "                f\"multiplier={multiplier}, step_size={step_size}\")\n",
    "else:\n",
    "    logger.info(f\"yticks is configured, yticks={yticks}\")\n",
=======
>>>>>>> 18794e7b
    "g = g.set(yticks=yticks)\n",
    "\n",
    "# Set the x-axis label for all plots as the prompt length or tokens\n",
    "g = g.set_xlabels(\"Prompt length (tokens)\")\n",
    "\n",
    "# Create a bytes buffer to save the plot\n",
    "buffer = io.BytesIO()\n",
    "sns_plot.savefig(buffer, format='png')\n",
    "buffer.seek(0)  # Rewind buffer to the beginning\n",
    "\n",
    "# Write the plot to S3\n",
    "write_to_s3(buffer.getvalue(), BUCKET_NAME, \"\", METRICS_DIR, TOKENS_VS_LATENCY_PLOT_FNAME)\n",
    "logger.info(f\"Plot saved to s3://{BUCKET_NAME}/{METRICS_DIR}/{TOKENS_VS_LATENCY_PLOT_FNAME}\")\n",
    "\n",
    "# Optionally, display the plot\n",
    "sns_plot"
   ]
  },
  {
   "cell_type": "code",
   "execution_count": null,
   "metadata": {
    "tags": []
   },
   "outputs": [],
   "source": [
    "df_per_inference.latency.describe()"
   ]
  },
  {
   "cell_type": "markdown",
   "metadata": {},
   "source": [
    "#### Define the all metrics file path and read it to generate visualizations"
   ]
  },
  {
   "cell_type": "code",
   "execution_count": null,
   "metadata": {
    "tags": []
   },
   "outputs": [],
   "source": [
    "all_metrics_fpath = os.path.join(METRICS_DIR, config[\"report\"][\"all_metrics_file\"])\n",
    "\n",
    "# Read the file from S3\n",
    "try:\n",
    "    logger.info(f\"going to read all metrics file from {all_metrics_fpath}\")\n",
    "    file_content = get_s3_object(BUCKET_NAME, all_metrics_fpath)\n",
    "    \n",
    "    # Use pandas to read the CSV content\n",
    "    df_all_metrics = pd.read_csv(io.StringIO(file_content))\n",
    "    logger.info(f\"{all_metrics_fpath} read into dataframe of shape {df_all_metrics.shape}\")\n",
    "    df_all_metrics.head()\n",
    "except Exception as e:\n",
    "    logger.error(f\"Error reading from S3: {e}\")\n",
    "\n",
    "df_all_metrics.head()"
   ]
  },
  {
   "cell_type": "code",
   "execution_count": null,
   "metadata": {
    "tags": []
   },
   "outputs": [],
   "source": [
    "## displaying all of the available columns in the all metrics dataframe\n",
    "df_all_metrics.columns"
   ]
  },
  {
   "cell_type": "code",
   "execution_count": null,
   "metadata": {
    "tags": []
   },
   "outputs": [],
   "source": [
    "df_all_metrics.instance_type"
   ]
  },
  {
   "cell_type": "markdown",
   "metadata": {},
   "source": [
    "#### Display the number of experiment names within the metrics dataframe, instance types and models"
   ]
  },
  {
   "cell_type": "code",
   "execution_count": null,
   "metadata": {
    "tags": []
   },
   "outputs": [],
   "source": [
    "experiments = df_all_metrics.experiment_name.unique()\n",
    "instance_types = df_all_metrics.instance_type.unique()\n",
    "# model_names = df_all_metrics.ModelName.unique()\n",
    "# logger.info(f\"contains information about {len(experiments)} experiments, {len(instance_types)} instance types, {len(model_names)} models\")\n",
    "logger.info(f\"contains information about {len(experiments)} experiments, {len(instance_types)} instance types\")"
   ]
  },
  {
   "cell_type": "code",
   "execution_count": null,
   "metadata": {
    "tags": []
   },
   "outputs": [],
   "source": [
    "## extract some of the columns\n",
    "relevant_cols = ['experiment_name',\n",
    "                   'payload_file',\n",
    "                     'instance_type',\n",
    "                       'concurrency',\n",
    "                         'error_rate',\n",
    "                           'prompt_token_count_mean',\n",
    "                             'prompt_token_throughput',\n",
    "                               'completion_token_count_mean',\n",
    "                                 'completion_token_throughput',\n",
    "                                   'latency_mean',\n",
    "                                      'latency_p50',\n",
    "                                        'latency_p95',\n",
    "                                         'latency_p99',\n",
    "                                          'transactions_per_minute']\n",
    "\n",
    "## initialize a group by columns to use further in generating portions of the dataframe and filtering it\n",
    "group_by_cols = ['experiment_name',\n",
    "                   'payload_file',\n",
    "                     'instance_type',\n",
    "                      'concurrency']\n"
   ]
  },
  {
   "cell_type": "markdown",
   "metadata": {},
   "source": [
    "#### Create an 'experiment_counts.csv' to store metrics on experiment name, the payload file, concurrency and the total counts associated to that given experiment to visualize the distribution"
   ]
  },
  {
   "cell_type": "code",
   "execution_count": null,
   "metadata": {
    "tags": []
   },
   "outputs": [],
   "source": [
    "df_all_metrics.instance_type.unique()"
   ]
  },
  {
   "cell_type": "code",
   "execution_count": null,
   "metadata": {
    "tags": []
   },
   "outputs": [],
   "source": [
    "df_counts = df_all_metrics[group_by_cols].value_counts().reset_index()\n",
    "\n",
    "# Convert df_counts to CSV format\n",
    "csv_buffer = io.StringIO()\n",
    "df_counts.to_csv(csv_buffer, index=False)\n",
    "csv_data = csv_buffer.getvalue()\n",
    "\n",
    "# Define the file name and the S3 path\n",
    "COUNTS_FNAME = \"experiment_counts.csv\"\n",
    "counts_s3_path = os.path.join(METRICS_DIR, COUNTS_FNAME)\n",
    "\n",
    "# Write the CSV data to S3\n",
    "write_to_s3(csv_data, BUCKET_NAME, \"\", METRICS_DIR, COUNTS_FNAME)\n",
    "logger.info(f\"Counts DataFrame saved to s3://{BUCKET_NAME}/{counts_s3_path}\")\n",
    "\n",
    "df_counts"
   ]
  },
  {
   "cell_type": "markdown",
   "metadata": {},
   "source": [
    "#### Display the mean error rates for each experiment with different congifurations using the same columns of interest used in the cell above"
   ]
  },
  {
   "cell_type": "code",
   "execution_count": null,
   "metadata": {
    "tags": []
   },
   "outputs": [],
   "source": [
    "df_error_rates = df_all_metrics.groupby(group_by_cols).agg({'error_rate': 'mean'}).reset_index()\n",
    "df_error_rates = df_error_rates.round(2)\n",
    "\n",
    "csv_buffer = io.StringIO()\n",
    "df_error_rates.to_csv(csv_buffer, index=False)\n",
    "error_csv = csv_buffer.getvalue()\n",
    "\n",
    "# Define the file name and the S3 path\n",
    "ERROR_RATES_FNAME: str = \"error_rates.csv\"\n",
    "counts_s3_path = os.path.join(METRICS_DIR, ERROR_RATES_FNAME)\n",
    "\n",
    "# Write the CSV data to S3\n",
    "write_to_s3(error_csv, BUCKET_NAME, \"\", METRICS_DIR, ERROR_RATES_FNAME)\n",
    "logger.info(f\"Error Counts DataFrame saved to s3://{BUCKET_NAME}/{counts_s3_path}\")\n",
    "\n",
    "df_error_rates"
   ]
  },
  {
   "cell_type": "markdown",
   "metadata": {},
   "source": [
    "### Visualize Inference error rates across different concurrency levels and instance types"
   ]
  },
  {
   "cell_type": "code",
   "execution_count": null,
   "metadata": {
    "tags": []
   },
   "outputs": [],
   "source": [
    "df_error_rates = df_error_rates.rename(columns={\"instance_type\": \"instance\", \"payload_file\": \"dataset\"})\n",
    "\n",
    "# Clean up the dataset names by removing json file extensions and prefixes\n",
    "df_error_rates.dataset = df_error_rates.dataset.map(lambda x: x.replace(\".jsonl\", \"\").replace(\"payload_\", \"\"))\n",
    "\n",
    "# this creates a facetGrid for plotting scatter plots based on 'instance' and 'dataset'\n",
    "logger.info(f\"df_error_rates --> {df_error_rates}\")\n",
    "\n",
    "df_error_rates_only_nz = df_error_rates[df_error_rates.error_rate > 0]\n",
    "logger.info(f\"there are {df_error_rates_only_nz.shape[0]} experiment runs that encountered errors\")\n",
    "if df_error_rates_only_nz.shape[0] > 0:    \n",
    "    g = sns.FacetGrid(df_error_rates_only_nz, col=\"instance\", row=\"dataset\", hue=\"instance\", height=3.5, aspect=1.25)\n",
    "    # Maps a scatterplot to the FacetGrid for each subset of the data\n",
    "    sns_plot = g.map(sns.scatterplot, \"concurrency\", \"error_rate\")\n",
    "    # flatten axes into a 1-d array\n",
    "    axes = g.axes.flatten()\n",
    "\n",
    "    # iterate through the axes\n",
    "    for i, ax in enumerate(axes):\n",
    "        ax.axhline(config['report']['error_rate_budget']*1000, ls='--', c='red')\n",
    "\n",
    "    # Create a subtitle\n",
    "    with sns.plotting_context('paper', font_scale = 1.3):\n",
    "        g.fig.suptitle(\"Inference error rates for different concurrency levels and instance types\\nOnly non-zero error rates shown.\")\n",
    "        g.set_titles(row_template=\"{row_name}\", col_template=\"{col_name}\", size=8)\n",
    "\n",
    "    # Set x and y labels for this chart\n",
    "    g = g.set_ylabels(\"Error rate (failed / total inferences)\")\n",
    "    g = g.set_xlabels(\"Concurrency level\")\n",
    "    g.figure.subplots_adjust(top=.8)\n",
    "    sns_plot.savefig(buffer, format='png')\n",
    "    buffer.seek(0)\n",
    "else:\n",
    "    # create a new dummy dataframe just for plotting an empty chart\n",
    "    \n",
    "    df_error_rates_only_nz = pd.DataFrame({\"concurrency\": df_error_rates.concurrency.unique(),\n",
    "                                           \"error_rate\": [0]*len(df_error_rates.concurrency.unique())\n",
    "                                          })\n",
    "    sns_plot = sns.scatterplot(data=df_error_rates_only_nz, x=\"concurrency\", y=\"error_rate\")\n",
    "    sns_plot.set_xticks(df_error_rates_only_nz.concurrency.unique())\n",
    "    sns_plot.set(xlabel=\"Concurrency level\",\n",
    "                 ylabel=\"Error rate (failed / total inferences)\",\n",
    "                 title=\"Inference error rates for different concurrency levels and instance types\\nError rate is zero for all experiment runs.\")\n",
    "    sns_plot.axhline(config['report']['error_rate_budget']*1000, ls='--', c='red')\n",
    "    sns_plot.figure.savefig(buffer, format='png')\n",
    "    buffer.seek(0)\n",
    "\n",
    "# Write the plot to S3\n",
    "write_to_s3(buffer.getvalue(), BUCKET_NAME, \"\", METRICS_DIR, ERROR_RATES_PLOT_FNAME)\n",
    "logger.info(f\"Plot saved to s3://{BUCKET_NAME}/{METRICS_DIR}/{ERROR_RATES_PLOT_FNAME}\")\n",
    "\n",
    "## Display the plot \n",
    "sns_plot"
   ]
  },
  {
   "cell_type": "markdown",
   "metadata": {},
   "source": [
    "#### Check for the df elements that have error rates above 0"
   ]
  },
  {
   "cell_type": "code",
   "execution_count": null,
   "metadata": {
    "tags": []
   },
   "outputs": [],
   "source": [
    "df_error_rates_nz = df_error_rates[df_error_rates.error_rate > 0]\n",
    "df_error_rates_nz"
   ]
  },
  {
   "cell_type": "code",
   "execution_count": null,
   "metadata": {
    "tags": []
   },
   "outputs": [],
   "source": [
    "## initialize a dataframe to get the mean of the columns in consideration\n",
    "df_summary_metrics = df_all_metrics[relevant_cols].groupby(group_by_cols).mean().reset_index()\n",
    "\n",
    "# ugly way of doing this, will refactor this later (maybe)\n",
    "df_summary_metrics.fillna(PLACE_HOLDER, inplace=True)\n",
    "int_cols = ['prompt_token_count_mean', 'prompt_token_throughput', 'completion_token_count_mean', 'completion_token_throughput', 'transactions_per_minute']\n",
    "for ic in int_cols:\n",
    "    df_summary_metrics[ic] = df_summary_metrics[ic].astype(int)\n",
    "\n",
    "df_summary_metrics.replace(PLACE_HOLDER, np.nan, inplace=True)\n",
    "df_summary_metrics.latency_mean\t= df_summary_metrics.latency_mean.round(2)\n",
    "df_summary_metrics.latency_p50 = df_summary_metrics.latency_p50.round(2)\n",
    "df_summary_metrics.latency_p95 = df_summary_metrics.latency_p95.round(2)\n",
    "df_summary_metrics.latency_p99 = df_summary_metrics.latency_p99.round(2)\n",
    "df_summary_metrics.error_rate\t= df_summary_metrics.error_rate.round(2)\n",
    "\n",
    "csv_buffer = io.StringIO()\n",
    "df_summary_metrics.to_csv(csv_buffer, index=False)\n",
    "summary_metrics_csv = csv_buffer.getvalue()\n",
    "\n",
    "# Define the file name for S3 based on the original file path\n",
    "summary_file_name = all_metrics_fpath.replace(\"all_metrics\", \"all_metrics_summary\").split('/')[-1] \n",
    "summary_s3_path = os.path.join(METRICS_DIR, summary_file_name)  # Define full S3 path\n",
    "\n",
    "# Write the CSV data to S3\n",
    "write_to_s3(summary_metrics_csv, BUCKET_NAME, \"\", METRICS_DIR, summary_file_name)\n",
    "logger.info(f\"Summary metrics DataFrame saved to s3://{BUCKET_NAME}/{summary_s3_path}\")\n",
    "\n",
    "df_summary_metrics"
   ]
  },
  {
   "cell_type": "code",
   "execution_count": null,
   "metadata": {
    "tags": []
   },
   "outputs": [],
   "source": [
    "df_summary_metrics_nz = df_summary_metrics[df_summary_metrics.error_rate == 0]\n",
    "logger.info(f\"there are {len(df_summary_metrics_nz)} entries out of {len(df_summary_metrics)} in the summary data for which error rate is 0\")"
   ]
  },
  {
   "cell_type": "code",
   "execution_count": null,
   "metadata": {
    "tags": []
   },
   "outputs": [],
   "source": [
    "df_summary_metrics_dataset = df_summary_metrics[df_summary_metrics.payload_file.str.contains(config['metrics']['dataset_of_interest'])]\n",
    "logger.info(f\"shape of dataframe with summary metrics for {config['metrics']['dataset_of_interest']} is {df_summary_metrics_dataset.shape}\")\n",
    "\n",
    "csv_buffer = io.StringIO()\n",
    "df_summary_metrics_dataset.to_csv(csv_buffer, index=False)\n",
    "metrics_dataset = csv_buffer.getvalue()\n",
    "\n",
    "# Write the CSV data to S3\n",
    "write_to_s3(metrics_dataset, BUCKET_NAME, \"\", METRICS_DIR, SUMMARY_METRICS_W_PRICING_FNAME)\n",
    "logger.info(f\"Summary metrics dataset saved to s3://{BUCKET_NAME}/{METRICS_DIR}/{SUMMARY_METRICS_W_PRICING_FNAME}\")\n",
    "\n",
    "df_summary_metrics_dataset"
   ]
  },
  {
   "cell_type": "code",
   "execution_count": null,
   "metadata": {
    "tags": []
   },
   "outputs": [],
   "source": [
    "df_all_metrics_for_dataset = df_all_metrics.rename(columns={\"instance_type\": \"instance\", \"payload_file\": \"dataset\"})\n",
    "df_all_metrics_for_dataset.dataset = df_all_metrics_for_dataset.dataset.map(lambda x: x.replace(\".jsonl\", \"\").replace(\"payload_\", \"\"))\n",
    "ds = config['metrics']['dataset_of_interest']\n",
    "df_all_metrics_for_dataset = df_all_metrics_for_dataset[df_all_metrics_for_dataset.dataset.str.contains(ds)]\n",
    "row_order = list(df_all_metrics_for_dataset[[\"instance\", \"latency_mean\"]].groupby(\"instance\").mean(\"latency_mean\").reset_index()[\"instance\"])\n",
    "if len(row_order) == 0:\n",
    "    logger.error(f\"seems like a missing configuration, no data found in df_all_metrics_for_dataset for ds={ds}\")\n",
    "    col_wrap = 1\n",
    "else:    \n",
    "    logger.error(f\"found {df_all_metrics_for_dataset.shape[0]} experiment runs for ds={ds}\")\n",
    "    col_wrap = 4 if len(row_order) > 4 else len(row_order)\n",
    "\n",
    "    sns_plot = sns.catplot(\n",
    "        data=df_all_metrics_for_dataset, x='concurrency', y='latency_mean',\n",
    "        col='instance', kind='box', col_wrap=col_wrap, hue=\"instance\", row_order=row_order, height=4.5, aspect=1.0\n",
    "    )\n",
    "    # flatten axes into a 1-d array\n",
    "    axes = sns_plot.axes.flatten()\n",
    "\n",
    "    # iterate through the axes\n",
    "    for i, ax in enumerate(axes):\n",
    "        ax.axhline(config['report']['latency_budget'], ls='--', c='red')\n",
    "    sns_plot._legend.remove()\n",
    "    sns_plot.fig.suptitle(f\"Effect of concurrency on inference latency for each instance type for the {ds} dataset\\n\\n\")\n",
    "    sns_plot = sns_plot.set_ylabels(\"Latency (seconds)\")\n",
    "    sns_plot = sns_plot.set_xlabels(\"Concurrency level\")\n",
    "    sns_plot.fig.subplots_adjust(top=0.9)\n",
    "\n",
    "    sns_plot.savefig(buffer, format='png')\n",
    "    buffer.seek(0)\n",
    "\n",
    "    # Write the plot to S3\n",
    "    write_to_s3(buffer.getvalue(), BUCKET_NAME, \"\", METRICS_DIR, CONCURRENCY_VS_INFERENCE_LATENCY_PLOT_FNAME)\n",
    "    logger.info(f\"Plot saved to s3://{BUCKET_NAME}/{METRICS_DIR}/{CONCURRENCY_VS_INFERENCE_LATENCY_PLOT_FNAME}\")"
   ]
  },
  {
   "cell_type": "code",
   "execution_count": null,
   "metadata": {
    "tags": []
   },
   "outputs": [],
   "source": [
    "df_pricing = pd.DataFrame.from_dict(pricing_config['pricing'], orient='index').reset_index()\n",
    "df_pricing"
   ]
  },
  {
   "cell_type": "code",
   "execution_count": null,
   "metadata": {
    "tags": []
   },
   "outputs": [],
   "source": [
    "df_summary_metrics_dataset"
   ]
  },
  {
   "cell_type": "markdown",
   "metadata": {},
   "source": [
    "### Handle pricing for token based pricing & hourly (instance type) pricing models"
   ]
  },
  {
   "cell_type": "code",
   "execution_count": null,
   "metadata": {
    "tags": []
   },
   "outputs": [],
   "source": [
    "def calculate_cost_per_txn(row: pd.Series, pricing: Dict) -> Optional[float]:\n",
    "    \"\"\"\n",
    "    The instance type is supposed to be unique across all inference options\n",
    "    whether it is hourly pricing based instances (g5/p4 etc.) or Bedrock\n",
    "    model ids or anything else.\n",
    "    \"\"\"\n",
    "\n",
    "    cost_per_txn: Optional[float] = None\n",
    "    # check if this is instance type\n",
    "    pricing_for_this_instance = pricing['pricing']['instance_based'].get(row['instance_type'])\n",
    "    if pricing_for_this_instance:\n",
    "        # this is instance based pricing so then cost per txn is simply\n",
    "        logger.info(f\"pricing for {row['instance_type']} -> {pricing_for_this_instance}\")\n",
    "        if row['transactions_per_minute'] > 0:\n",
    "            cost_per_txn = (pricing_for_this_instance / 60) / row['transactions_per_minute']\n",
    "        else:\n",
    "            logger.info(f\"transactions_per_minute={row['transactions_per_minute']}, setting cost_per_txn=None\")\n",
    "            cost_per_txn = None\n",
    "            \n",
    "    else:\n",
    "        # this is token based pricing\n",
    "        token_based_pricing_this_model = pricing['pricing']['token_based'].get(row['instance_type'])\n",
    "        logger.info(f\"pricing for {row['instance_type']} -> {token_based_pricing_this_model}\")\n",
    "        if token_based_pricing_this_model:\n",
    "            input_token_cost = (row['prompt_token_count_mean']/1000) * \\\n",
    "                                token_based_pricing_this_model['input-per-1k-tokens']\n",
    "            output_token_cost = (row['completion_token_count_mean']/1000) * \\\n",
    "                                token_based_pricing_this_model['output-per-1k-tokens']\n",
    "            cost_per_txn = input_token_cost + output_token_cost\n",
    "        else:\n",
    "            logger.error(f\"no pricing information found for {row['instance_type']}\")\n",
    "    return cost_per_txn"
   ]
  },
  {
   "cell_type": "code",
   "execution_count": null,
   "metadata": {
    "tags": []
   },
   "outputs": [],
   "source": [
    "df_summary_metrics_dataset['price_per_txn'] = df_summary_metrics_dataset.apply(lambda r: calculate_cost_per_txn(r, pricing_config),\n",
    "                                                                               axis=1)"
   ]
  },
  {
   "cell_type": "code",
   "execution_count": null,
   "metadata": {
    "tags": []
   },
   "outputs": [],
   "source": [
    "df_summary_metrics_dataset"
   ]
  },
  {
   "cell_type": "code",
   "execution_count": null,
   "metadata": {
    "tags": []
   },
   "outputs": [],
   "source": [
    "def score_run(row: pd.core.series.Series, config: Dict) -> Dict:\n",
    "    \"\"\"\n",
    "    check all criteria configured in the report section of the config\n",
    "    these are error rates, latency and cost to determine the \"score\"\n",
    "    for each run in the following way:\n",
    "    1. Set score to 0, criteria failed to false.\n",
    "    2. If the run has an error rate lte to the error rate budget,\n",
    "       add 1 to the score otherwise set set criteria failed to true.\n",
    "    3. If the run has a price per 10k txns lte to the cost budget,\n",
    "       add 1 to the score otherwise set set criteria failed to true.\n",
    "    4. If the run has average latency lte to the latency budget,\n",
    "       add 1 to the score otherwise set set criteria failed to true.\n",
    "    5. If criteria failed is false add the concurrency to the score.\n",
    "    The idea that we want to select runs that satisfy cost/error rate/latency criteria\n",
    "    and out of those prefer the run with the highest level of concurrency.\n",
    "    \"\"\"\n",
    "    score: float = 0\n",
    "    point_per_criterion: int = 1\n",
    "    any_criterion_failed: bool = False\n",
    "    error_rate_criterion_failed: bool = False\n",
    "    cost_per_txn_criterion_failed: bool = False\n",
    "    latency_criterion_failed: bool = False\n",
    "\n",
    "    mk_text_green = lambda k, m=1: f\"<span style='color:green'>{row[k]*m:0.2f}</span>\"\n",
    "    mk_text_red = lambda k, m=1: f\"<span style='color:red'>**{row[k]*m:0.2f}**</span>\"\n",
    "    mk_text_red2 = lambda k: f\"<span style='color:red'>**{row[k]}**</span>\"\n",
    "    \n",
    "    # error rate\n",
    "    threshold: float = config['report'].get('error_rate_budget', 0)\n",
    "    if row['error_rate'] <= threshold:\n",
    "        score += point_per_criterion\n",
    "        error_rate_text = mk_text_green('error_rate')\n",
    "    else:\n",
    "        error_rate_criterion_failed = True\n",
    "        error_rate_text = mk_text_red('error_rate')\n",
    "        logger.info(f\"score_run, experiment_name={row['experiment_name']}, setting \"\n",
    "                    f\"error_rate_criterion_failed={error_rate_criterion_failed} because \"\n",
    "                    f\"error_rate={row['error_rate']} > threshold={threshold}\")\n",
    "\n",
    "    # latency\n",
    "    threshold: float = config['report'].get('latency_budget', 10)\n",
    "    if row['latency_mean'] <= threshold:\n",
    "        # extra points for better latency\n",
    "        score += point_per_criterion + (threshold-row['latency_mean'])/threshold\n",
    "        latency_mean_text = mk_text_green('latency_mean')\n",
    "    else:\n",
    "        latency_criterion_failed = True\n",
    "        latency_mean_text = mk_text_red('latency_mean')\n",
    "        logger.info(f\"score_run, experiment_name={row['experiment_name']}, setting \"\n",
    "                    f\"latency_criterion_failed={latency_criterion_failed} because \"\n",
    "                    f\"latency_mean={row['latency_mean']} > threshold={threshold}\")\n",
    "\n",
    "    # cost_per_10k_txn_budget\n",
    "    threshold: float = config['report'].get('cost_per_10k_txn_budget', 5)\n",
    "    if row['price_per_txn'] and row['price_per_txn'] * 10000 <= threshold:\n",
    "        # extra points for better price\n",
    "        score += point_per_criterion + (threshold-row['price_per_txn'])/threshold     \n",
    "        price_per_10k_txn_text = mk_text_green('price_per_txn', m=10000)\n",
    "    else:\n",
    "        cost_per_txn_criterion_failed = True\n",
    "        if row['price_per_txn']:\n",
    "            price_per_10k_txn_text = mk_text_red('price_per_txn', m=10000)\n",
    "            cost_per_10k_txn = row['price_per_txn'] * 10000\n",
    "        else:\n",
    "            cost_per_10k_txn = None\n",
    "            price_per_10k_txn_text = mk_text_red2('price_per_txn')\n",
    "\n",
    "        logger.info(f\"score_run, experiment_name={row['experiment_name']}, setting \"\n",
    "                    f\"cost_per_txn_criterion_failed={cost_per_txn_criterion_failed} because \"\n",
    "                    f\"cost_per_10k_txn={cost_per_10k_txn} > threshold={threshold}\")\n",
    "\n",
    "    # if all criteria passed then add points for concurrency\n",
    "    # we want to select the run with the highest concurrency amongst\n",
    "    # all runs that satisfy all criteria\n",
    "    any_criterion_failed = error_rate_criterion_failed or \\\n",
    "                           latency_criterion_failed or \\\n",
    "                           cost_per_txn_criterion_failed\n",
    "\n",
    "    if any_criterion_failed is True:\n",
    "        logger.info(f\"experiment_name={row['experiment_name']}, not adding points for \"\n",
    "                    f\"concurrency because any_criterion_failed={any_criterion_failed}\")\n",
    "    else:\n",
    "        score += row['concurrency']\n",
    "\n",
    "    score_dict = dict(score=score,\n",
    "                      any_criterion_failed=any_criterion_failed,\n",
    "                      error_rate_criterion_failed=error_rate_criterion_failed,\n",
    "                      latency_criterion_failed=latency_criterion_failed,\n",
    "                      cost_per_txn_criterion_failed=cost_per_txn_criterion_failed,\n",
    "                      error_rate_text=error_rate_text,\n",
    "                      latency_mean_text=latency_mean_text,\n",
    "                      price_per_10k_txn_text=price_per_10k_txn_text)\n",
    "    logger.info(json.dumps(row.to_dict() | score_dict, indent=2, default=str))\n",
    "    return score_dict"
   ]
  },
  {
   "cell_type": "code",
   "execution_count": null,
   "metadata": {},
   "outputs": [],
   "source": [
<<<<<<< HEAD
    "df_summary_metrics_dataset['score_dict'] = df_summary_metrics_dataset.apply(lambda row: score_run(row, config), axis=1)\n",
    "score_keys = df_summary_metrics_dataset.score_dict.iloc[0].keys()\n",
    "for k in score_keys:\n",
    "    df_summary_metrics_dataset[k] = df_summary_metrics_dataset.score_dict.map(lambda d: d[k])"
   ]
  },
  {
   "cell_type": "raw",
   "metadata": {
    "tags": []
   },
   "source": [
=======
    "df_summary_metrics_dataset = pd.merge(df_summary_metrics_dataset, df_pricing, how='left')\n",
    "logger.info(f\"df_summary_metrics_dataset ----> {df_summary_metrics_dataset}\")\n",
    "logger.info(f\"df_summary_metrics_dataset ----> {df_summary_metrics_dataset}\")\n",
    "df_summary_metrics_dataset['price_per_txn'] = (df_summary_metrics_dataset['price_per_hour']/60)/df_summary_metrics_dataset['transactions_per_minute']\n",
    "df_summary_metrics_dataset['price_per_token'] = (df_summary_metrics_dataset['price_per_txn']/(df_summary_metrics_dataset['prompt_token_count_mean'] \n",
    "                                                                                                      + df_summary_metrics_dataset['completion_token_count_mean']))\n",
    "df_summary_metrics_dataset['price_per_token'] = df_summary_metrics_dataset['price_per_token'].apply(lambda x: f\"{x:.8f}\")\n",
    "price_per_tx_wt = config['metrics']['weights']['price_per_tx_wt']\n",
    "latency_wt = config['metrics']['weights']['latenct_wt']\n",
    "#df_summary_metrics_dataset['score'] = price_per_tx_wt*(1/df_summary_metrics_dataset['price_per_txn']) + latency_wt*(1/df_summary_metrics_dataset['latency_mean'])\n",
    "df_summary_metrics_dataset['score'] = 0.5*(1/df_summary_metrics_dataset['price_per_txn']) + 0.5*(1/df_summary_metrics_dataset['latency_mean'])\n",
    "\n",
    "\"\"\"\n",
    "df_summary_metrics_dataset['rank'] = (df_summary_metrics_dataset.sort_values(by=\"score\", ascending=False)\n",
    "                      .groupby(['instance_type'])['concurrency']\n",
    "                      .rank(method='first', ascending=False)\n",
    "                   )\n",
    "\"\"\"\n",
>>>>>>> 18794e7b
    "df_summary_metrics_dataset = df_summary_metrics_dataset.sort_values(by=\"score\", ascending=False)\n",
    "file_path_df = os.path.join(METRICS_DIR, SUMMARY_METRICS_FOR_DATASET_W_SCORES_FNAME)\n",
    "\n",
    "csv_buffer = io.StringIO()\n",
    "os.makedirs(os.path.dirname(file_path_df), exist_ok=True)\n",
    "df_summary_metrics_dataset.to_csv(file_path_df, index=False)\n",
    "summary_metrics_dataset_csv = csv_buffer.getvalue()\n",
    "\n",
    "# Write the CSV data to S3\n",
    "write_to_s3(summary_metrics_dataset_csv, config['aws']['bucket'], \"\", METRICS_DIR, SUMMARY_METRICS_FOR_DATASET_W_SCORES_FNAME)\n",
    "logger.info(f\"Summary metrics dataset saved to s3://{config['aws']['bucket']}/{METRICS_DIR}/{SUMMARY_METRICS_FOR_DATASET_W_SCORES_FNAME}\")\n",
    "\n",
    "df_summary_metrics_dataset"
   ]
  },
  {
   "cell_type": "code",
   "execution_count": null,
   "metadata": {
    "tags": []
   },
   "outputs": [],
   "source": [
    "# select the best option overall and for each instance type\n",
    "df_summary_metrics_dataset_overall = df_summary_metrics_dataset[df_summary_metrics_dataset.score == df_summary_metrics_dataset.score.max()]\n",
    "\n",
    "csv_buffer = io.StringIO()\n",
    "df_summary_metrics_dataset_overall.to_csv(csv_buffer, index=False)\n",
    "metrics_overall_data = csv_buffer.getvalue()\n",
    "\n",
    "# Write the CSV data to S3\n",
    "write_to_s3(metrics_overall_data, BUCKET_NAME, \"\", METRICS_DIR, SUMMARY_METRICS_FOR_DATASET_W_SCORES_BEST_OPTION_FNAME)\n",
    "\n",
    "df_summary_metrics_dataset_overall"
   ]
  },
  {
   "cell_type": "code",
   "execution_count": null,
   "metadata": {
    "tags": []
   },
   "outputs": [],
   "source": [
    "df_summary_metrics_dataset_overall = df_summary_metrics_dataset_overall.round(6)\n",
    "df_summary_metrics_dataset_overall.to_dict(orient='records')"
   ]
  },
  {
   "cell_type": "code",
   "execution_count": null,
   "metadata": {
    "tags": []
   },
   "outputs": [],
   "source": [
    "df_summary_metrics_dataset = df_summary_metrics_dataset.dropna()\n",
    "idx = df_summary_metrics_dataset.groupby(['instance_type']).score.idxmax()\n",
    "logger.info(f\"shape of df_summary_metrics_dataset={df_summary_metrics_dataset.shape}, idx={idx}\")\n",
    "df_summary_metrics_best_option_instance_type = df_summary_metrics_dataset.loc[idx]\n",
    "logger.info(f\"shape of df_summary_metrics_best_option_instance_type={df_summary_metrics_best_option_instance_type.shape}\")\n",
    "\n",
    "csv_buffer = io.StringIO()\n",
    "df_summary_metrics_best_option_instance_type.to_csv(csv_buffer, index=False)\n",
    "best_option = csv_buffer.getvalue()\n",
    "\n",
    "# Write the CSV data to S3\n",
    "write_to_s3(best_option, BUCKET_NAME, \"\", METRICS_DIR, SUMMARY_METRICS_FOR_DATASET_W_SCORES_BEST_OPTION_EACH_INSTANCE_TYPE_FNAME)\n",
    "\n",
    "df_summary_metrics_best_option_instance_type\n"
   ]
  },
  {
   "cell_type": "code",
   "execution_count": null,
   "metadata": {
    "tags": []
   },
   "outputs": [],
   "source": [
    "df_summary_metrics_best_option_instance_type"
   ]
  },
  {
   "cell_type": "code",
   "execution_count": null,
   "metadata": {
    "tags": []
   },
   "outputs": [],
   "source": [
    "min_price_per_tx = df_summary_metrics_best_option_instance_type.price_per_txn.min()\n",
    "txn_count_for_showing_cost: int = config[\"report\"][\"txn_count_for_showing_cost\"]\n",
    "\n",
    "price_tx_col_name = f\"price_per_tx_{txn_count_for_showing_cost}_txn\"\n",
    "df_summary_metrics_best_option_instance_type[price_tx_col_name] = df_summary_metrics_best_option_instance_type.price_per_txn * txn_count_for_showing_cost\n",
    "df_summary_metrics_best_option_instance_type[price_tx_col_name] = round(df_summary_metrics_best_option_instance_type[price_tx_col_name], 2)\n",
    "df_summary_metrics_best_option_instance_type = df_summary_metrics_best_option_instance_type.sort_values(by=price_tx_col_name)\n",
    "sns_plot = sns.barplot(df_summary_metrics_best_option_instance_type,\n",
    "                       y=\"instance_type\",\n",
    "                       x=price_tx_col_name,\n",
    "                       hue=\"instance_type\",\n",
    "                       orient='h')\n",
    "sns_plot.axvline(x=config['report']['cost_per_10k_txn_budget'],\n",
    "                 ls='dotted',\n",
    "                 c='red',\n",
    "                 linewidth=1) \n",
    "title: str = f\"Comparing performance of {config['general']['model_name']} across instance types for {config['metrics']['dataset_of_interest']} dataset\"\n",
    "sns_plot.set(ylabel=\"\", xlabel=f\"Cost per {txn_count_for_showing_cost:,} transactions (USD)\", title=title)\n",
    "\n",
    "xticks = sns_plot.get_xticks()\n",
    "xtick_labels = sns_plot.get_xticklabels()\n",
    "#print(sns_plot.get_xticks(xticks))\n",
    "sns_plot.set_xticks(np.append(xticks, config['report']['cost_per_10k_txn_budget']))\n",
    "#print(sns_plot.get_xticks(xtick_labels))\n",
    "sns_plot.set_xticklabels(np.append(xtick_labels,\n",
    "                                   matplotlib.text.Text(config['report']['cost_per_10k_txn_budget'], 0, f\"${config['report']['cost_per_10k_txn_budget']}\\n(threshold)\")))\n",
    "print(sns_plot.get_xticklabels())\n",
    "num_instance_types = len(df_summary_metrics_dataset.instance_type.unique())\n",
    "for r in df_summary_metrics_best_option_instance_type.iterrows():\n",
    "    y = r[1]['instance_type']\n",
    "    if num_instance_types == 1:\n",
    "        v_shift = config[\"report\"][\"v_shift_w_single_instance\"]\n",
    "    else:\n",
    "        v_shift = config[\"report\"][\"v_shift_w_gt_one_instance\"]\n",
    "    \n",
    "    print(f\"v_shift={v_shift}\")    \n",
    "    x = r[1][price_tx_col_name] + v_shift + 1\n",
    "    text = f\"{r[1]['transactions_per_minute']} txn/min,\\nconcurrency={r[1]['concurrency']},\\n{r[1]['latency_mean']}s per txn\"\n",
    "    print(f\"x={x}, y={y}, text={text}\")\n",
    "    sns_plot.text(x, y, text, \n",
    "       fontsize = 8,          # Size\n",
    "       #fontstyle = \"oblique\",  # Style\n",
    "       color = \"red\",          # Color\n",
    "       ha = \"left\", # Horizontal alignment\n",
    "       va = \"center\") # Vertical alignment \n",
    "\n",
    "business_summary_plot_fpath: str = os.path.join(METRICS_DIR, BUSINESS_SUMMARY_PLOT_FNAME)\n",
    "sns_plot.figure.savefig(buffer, format='png', bbox_inches='tight')\n",
    "buffer.seek(0)\n",
    "\n",
    "# Write the plot to S3\n",
    "write_to_s3(buffer.getvalue(), BUCKET_NAME, \"\", \"\", business_summary_plot_fpath)\n",
    "logger.info(f\"Plot saved to s3://{BUCKET_NAME}/{business_summary_plot_fpath}\")\n",
    "\n",
    "# Display the plot \n",
    "sns_plot\n"
   ]
  },
  {
   "cell_type": "code",
   "execution_count": null,
   "metadata": {
    "tags": []
   },
   "outputs": [],
   "source": [
    "display(df_summary_metrics_best_option_instance_type)"
   ]
  },
  {
   "cell_type": "code",
   "execution_count": null,
   "metadata": {
    "tags": []
   },
   "outputs": [],
   "source": [
    "cost_csv_content_fpath = os.path.join(METRICS_DIR, SUMMARY_MODEL_ENDPOINT_COST_PER_INSTANCE)\n",
    "logger.info(f\"the cost information can be found in the csv file here -> {cost_csv_content_fpath}\")\n",
    "\n",
    "# Read the file from S3\n",
    "try:\n",
    "    cost_content = get_s3_object(BUCKET_NAME, cost_csv_content_fpath)\n",
    "\n",
    "    # Use pandas to read the CSV content\n",
    "    df_cost_metrics = pd.read_csv(io.StringIO(cost_content))\n",
    "    logger.info(f\"{cost_csv_content_fpath} read into dataframe of shape {df_cost_metrics.shape}\")\n",
    "    df_cost_metrics.head()\n",
    "except Exception as e:\n",
    "    logger.error(f\"Error reading from S3: {e}\")\n",
    "\n",
    "# Replace NaN values with an empty string\n",
    "# df_cost_metrics.fillna('', inplace=True)\n",
    "\n",
    "df_cost_metrics.head()\n",
    "\n",
    "# Convert df_cost_metrics to Markdown table\n",
    "cost_mkdn_table = Tomark.table(df_cost_metrics.to_dict(orient='records'))"
   ]
  },
  {
   "cell_type": "code",
   "execution_count": null,
   "metadata": {
    "tags": []
   },
   "outputs": [],
   "source": [
    "BUSINESS_SUMMARY: str = \"\"\"We did performance benchmarking for `{model_name}` on \"{instance_types}\" on multiple datasets and based on the test results the best price performance for dataset `{ds}` is provided by the `{selected_instance_type}`.\n",
    "\n",
    "{mkdn_table}\n",
    "\n",
    "The price performance comparison for different instance types is presented below:\n",
    "\n",
    "![Price performance comparison]({business_summary_plot_fpath})\n",
    "\n",
    "{failed_experiment_text}\n",
    "\n",
    "{failed_experiment_table}\n",
    "\n",
    "The configuration used for these tests is available in the [`config`]({cfg_file_path}) file.\n",
    "\n",
    "The cost to run each experiment is provided in the table below. The total cost for running all experiments is {total_cost_as_str}.\n",
    "\n",
    "\n",
    "\n",
    "{cost_table}\n",
    "\n",
    "\"\"\"\n",
    "transposed_list = []\n",
    "best_instance_type_info = df_summary_metrics_dataset_overall.to_dict(orient='records')[0]\n",
    "cols_to_delete = [\"score\",\n",
    "                  \"score_dict\",\n",
    "                  \"any_criterion_failed\",\n",
    "                  \"latency_criterion_failed\",\n",
    "                  \"cost_per_txn_criterion_failed\",\n",
    "                  \"error_rate_criterion_failed\",\n",
    "                  \"error_rate_text\",\n",
    "                  \"latency_mean_text\",\n",
    "                  \"price_per_10k_txn_text\"]\n",
    "\n",
    "for c in cols_to_delete:\n",
    "    del best_instance_type_info[c]\n",
    "\n",
    "for k, v in best_instance_type_info.items():\n",
    "    transposed_list.append({\"Information\": k, \"Value\": v})\n",
    "mkdn_table = Tomark.table(transposed_list)\n",
    "\n",
    "experiments_w_some_criterion_failed = df_summary_metrics_dataset.any_criterion_failed.sum()\n",
    "perf_criteria_text = f\"\"\"`Latency` < `{config['report']['latency_budget']}s`, `cost per 10k transactions`: `${config['report']['cost_per_10k_txn_budget']}`, `error rate`: `{config['report']['error_rate_budget']}`\"\"\"\n",
    "if experiments_w_some_criterion_failed > 0:\n",
    "    logger.info(f\"a total of {experiments_w_some_criterion_failed} experiment run(s) failed at least one criterion\")\n",
    "    failed_experiment_text = f\"\"\"There were a total of {experiments_w_some_criterion_failed} experiment run(s) that failed at least one configured performance criteria: {perf_criteria_text}. See table below.    \n",
    "    \"\"\"\n",
    "    failed_experiment_table = Tomark.table(df_summary_metrics_dataset[df_summary_metrics_dataset.any_criterion_failed == True][['experiment_name',\n",
    "                                         'payload_file',\n",
    "                                         'concurrency',\n",
    "                                         'error_rate_text',\n",
    "                                         'latency_mean_text',\n",
    "                                         'price_per_10k_txn_text']].to_dict('records'))\n",
    "else:\n",
    "    failed_experiment_text = f\"\"\"All experiments satisfied the configured performance criteria: {perf_criteria_text}.\"\"\"\n",
    "    failed_experiment_table = \"\"\n",
    "\n",
    "\n",
    "\n",
    "\n",
    "plural = \"s\" if len(df_summary_metrics.instance_type.unique()) > 1 else \"\"\n",
    "instance_types_md = \", \".join([f\"`{it}`\" for it in df_summary_metrics.instance_type.unique()])\n",
    "selected_instance_type: str = df_summary_metrics_dataset_overall.to_dict(orient='records')[0]['instance_type']\n",
    "ds: str = config['metrics']['dataset_of_interest']\n",
    "\n",
    "business_summary: str = BUSINESS_SUMMARY.format(model_name=config['general']['model_name'],\n",
    "                                                instance_types=instance_types_md,\n",
    "                                                plural=plural,\n",
    "                                                ds=ds,\n",
    "                                                selected_instance_type=selected_instance_type,\n",
    "                                                mkdn_table=\"\\n\" + mkdn_table,\n",
    "                                                failed_experiment_text=failed_experiment_text,\n",
    "                                                failed_experiment_table=failed_experiment_table,\n",
    "                                                cfg_file_path=os.path.basename(CONFIG_FILE),\n",
    "                                                business_summary_plot_fpath=BUSINESS_SUMMARY_PLOT_FNAME,\n",
    "                                                cost_table=cost_mkdn_table,\n",
    "                                                total_cost_as_str=f\"${df_cost_metrics.cost.sum():.2f}\")\n",
    "business_summary"
   ]
  },
  {
   "cell_type": "code",
   "execution_count": null,
   "metadata": {},
   "outputs": [],
   "source": [
    "from typing import Optional\n",
    "dttm = str(datetime.utcnow())\n",
    "datasets_used = \", \".join([f\"`{d}`\" for d in config['s3_read_data']['source_data_files']])\n",
    "overall_results_md = OVERALL_RESULTS_MD.format(dttm=dttm,\n",
<<<<<<< HEAD
    "                                               business_summary=business_summary, \n",
    "                                               datasets=datasets_used)\n",
=======
    "                                               business_summary=business_summary,\n",
    "                                               datasets=datasets_used)\n",
    "\n",
>>>>>>> 18794e7b
    "results_group_cols: List[str] = ['instance_type', 'payload_file']\n",
    "result_rows: List[str] = []\n",
    "latency_budget: int = config['report'].get('latency_budget',\n",
    "                                           LATENCY_BUDGET)\n",
    "\n",
    "for row in df_summary_metrics[results_group_cols].drop_duplicates().iterrows():\n",
    "    instance_type = row[1]['instance_type']\n",
    "    dataset = row[1]['payload_file']\n",
    "    df_summary_metrics_nz_subset = df_summary_metrics_nz[(df_summary_metrics_nz.instance_type == instance_type) &\n",
    "                                                          (df_summary_metrics_nz.payload_file == dataset) &\n",
    "                                                           (df_summary_metrics_nz.latency_mean <= latency_budget)]\n",
    "    num_results = df_summary_metrics_nz_subset.shape[0]\n",
    "    result_row: Optional[str] = None\n",
    "    if num_results > 0:\n",
    "        logger.info(f\"there are {num_results} options to choose the best option from for instance_type={instance_type}, dataset={dataset}\")\n",
    "        df_summary_metrics_nz_subset_selected = df_summary_metrics_nz_subset[df_summary_metrics_nz_subset.concurrency == df_summary_metrics_nz_subset.concurrency.max()]\n",
    "        best = df_summary_metrics_nz_subset_selected.to_dict(orient='records')[0]\n",
    "        best_instance_type= best['instance_type']\n",
    "        # logger.info(best)\n",
    "        result_desc = RESULT_DESC.format(latency_budget=latency_budget,\n",
    "                           instance_type=best_instance_type,\n",
    "                           dataset=dataset,\n",
    "                           concurrency=best['concurrency'],\n",
    "                           latency_mean=best['latency_mean'],\n",
    "                           prompt_size=int(best['prompt_token_count_mean']),\n",
    "                           completion_size=int(best['completion_token_count_mean']),\n",
    "                           tpm=int(best['transactions_per_minute']))     \n",
    "        \n",
    "        # logger.info(result_desc)\n",
    "    else:\n",
    "        logger.info(f\"there are NO options to choose from for instance_type={instance_type}, dataset={dataset}\")\n",
    "        best_instance_type= instance_type\n",
    "        result_desc = RESULT_FAILURE_DESC.format(latency_budget=latency_budget,\n",
    "                                                 instance_type=instance_type,\n",
    "                                                 dataset=dataset)\n",
    "    result_row: str = RESULT_ROW.format(instance_type=best_instance_type,\n",
    "                                        dataset=dataset,\n",
    "                                        desc=result_desc)\n",
    "    result_rows.append(result_row)\n",
    "        \n",
    "    \n",
    "    #logger.info(f\"instance_type={row[0]}, payload_file={row[1]}\")\n",
    "overall_results_md += \"\\n\".join(result_rows)\n",
    "\n",
    "OVERALL_RESULTS_PLOTS_MD: str = \"\"\"\n",
    "\n",
    "## Plots\n",
    "\n",
    "The following plots provide insights into the results from the different experiments run.\n",
    "\n",
    "![{plot1_text}]({plot1_fname})\n",
    "\n",
    "![{plot2_text}]({plot2_fname})\n",
    "\n",
    "![{plot3_text}]({plot3_fname})\n",
    "\"\"\"\n",
    "\n",
    "overall_results_plots_md: str = OVERALL_RESULTS_PLOTS_MD.format(plot1_text=ERROR_RATES_PLOT_TEXT, \n",
    "                                                                plot1_fname=ERROR_RATES_PLOT_FNAME,\n",
    "                                                                plot2_text=TOKENS_VS_LATENCY_PLOT_TEXT, \n",
    "                                                                plot2_fname=TOKENS_VS_LATENCY_PLOT_FNAME,\n",
    "                                                                plot3_text=CONCURRENCY_VS_INFERENCE_LATENCY_PLOT_TEXT, \n",
    "                                                                plot3_fname=CONCURRENCY_VS_INFERENCE_LATENCY_PLOT_FNAME)\n",
    "\n",
    "overall_results_md += overall_results_plots_md\n",
    "\n",
    "fpath: str = os.path.join(METRICS_DIR, RESULTS_DESC_MD_FNAME)\n",
    "logger.info(f\"writing final markdown to {METRICS_DIR}\")\n",
    "Path(fpath).write_text(overall_results_md)\n",
    "logger.info(overall_results_md)\n",
    "\n",
    "# Write the CSV data to S3\n",
    "write_to_s3(overall_results_md, BUCKET_NAME, \"\", METRICS_DIR, RESULTS_DESC_MD_FNAME)\n",
    "logger.info(f\"results.md file saved to to s3://{BUCKET_NAME}/{METRICS_DIR}/{RESULTS_DESC_MD_FNAME}\")"
   ]
  },
  {
   "cell_type": "code",
   "execution_count": null,
   "metadata": {
    "tags": []
   },
   "outputs": [],
   "source": [
    "#save all the metrics and report files locally\n",
    "os.makedirs(RESULTS_DIR, exist_ok=True)\n",
    "\n",
    "# write the config file in the results directory for record sake\n",
    "import yaml\n",
    "class VerboseSafeDumper(yaml.SafeDumper):\n",
    "    def ignore_aliases(self, data):\n",
    "        return True\n",
    "\n",
    "config_yml = yaml.dump(config, Dumper=VerboseSafeDumper)\n",
    "\n",
    "# config_yml = yaml.dump(config, default_flow_style=False)\n",
    "fpath: str = os.path.join(RESULTS_DIR, os.path.basename(CONFIG_FILE))\n",
    "logger.info(f\"saving config yaml in file {fpath}\")\n",
    "Path(fpath).write_text(config_yml)\n",
    "\n",
    "logger.info(f\"going to download all metrics and reports from s3 into {RESULTS_DIR} directory\")\n",
    "download_multiple_files_from_s3(BUCKET_NAME, METRICS_DIR, RESULTS_DIR)\n",
    "import glob\n",
    "result_files = glob.glob(os.path.join(RESULTS_DIR, \"**\"), recursive=True)\n",
    "logger.info(\"\\n\".join([f for f in result_files]))"
   ]
  },
  {
   "cell_type": "code",
   "execution_count": null,
   "metadata": {
    "tags": []
   },
   "outputs": [],
   "source": [
    "\"\"\"\n",
    "Get information about models in Amazon SageMaker JumpStart.\n",
    "Tested with sagemaker SDK version 2.203.0.\n",
    "\"\"\"\n",
    "\n",
    "## View the full list of models available through JumpStart here: https://sagemaker.readthedocs.io/en/stable/doc_utils/pretrainedmodels.html\n",
    "\n",
    "import pandas as pd\n",
    "from typing import Dict, List\n",
    "from sagemaker import get_execution_role\n",
    "from sagemaker.jumpstart.model import JumpStartModel\n",
    "\n",
    "# global constants\n",
    "try:\n",
    "    ROLE_ARN: str = get_execution_role()\n",
    "except Exception as e:\n",
    "    # if not running this code on SageMaker, set the IAM role ARN to use here\n",
    "    ROLE_ARN: str = \"arn:aws:iam::<your-account-id>:role/<role-name>\"\n",
    "\n",
    "# models of interest\n",
    "JS_MODEL_ID_LIST: List = ['meta-textgenerationneuron-llama-2-70b-f']\n",
    "\n",
    "## Add pricing as needed, using the instances\n",
    "\n",
    "## These are per-hour prices for us-east-1 below, \n",
    "## PLEASE CONSULT Amazon SageMaker Pricing page https://aws.amazon.com/sagemaker/pricing/ for up to date information.\n",
    "PRICING_PER_INSTANCE: Dict = {\n",
    "    \"ml.g5.2xlarge\": 1.515,\n",
    "    \"ml.p4de.24xlarge\": 40.966,\n",
    "    \"ml.g5.12xlarge\": 7.09,\n",
    "    \"ml.g5.24xlarge\": 10.18,\n",
    "    \"ml.g5.48xlarge\": 20.36,\n",
    "    \"ml.inf2.24xlarge\": 7.79,\n",
    "    \"ml.inf2.48xlarge\": 15.58,\n",
    "    \"ml.p4d.24xlarge\": 37.688,\n",
    "    \"ml.p3.2xlarge\": 3.825,\n",
    "    \"ml.m5.xlarge\": 0.23\n",
    "}\n",
    "## convert the pricing information into a DF\n",
    "pricing_df = pd.DataFrame(list(PRICING_PER_INSTANCE.items()), columns=['instance_type', 'price_per_hour'])\n",
    "\n",
    "JS_MODEL_INFO_CSV_FNAME: str = \"jumpstart_models.csv\"\n",
    "print(f\"SageMaker execution role ARN being used -> {ROLE_ARN}\")\n",
    "\n",
    "def get_model_info(model_id: str, model_version: str = \"*\") -> Dict:\n",
    "    \"\"\"\n",
    "    Get information about the model that Amazon SageMaker JumpStart would use to deploy it.\n",
    "    \"\"\"\n",
    "    try:\n",
    "        # Attempt to create a JumpStartModel instance if not then catch the non jumpstart model\n",
    "        my_model: JumpStartModel = JumpStartModel(model_id=model_id, model_version=model_version, role=ROLE_ARN)\n",
    "        # Initialize model configurations\n",
    "        model_config = vars(my_model)\n",
    "        print(json.dumps(model_config, indent=2, default=str))\n",
    "        instance_type = model_config.get('instance_type')\n",
    "        \n",
    "        print(f\"model_id={model_id}, model_version={model_version}, recommended instance_type={instance_type}\")\n",
    "        return dict(model_id=model_id, model_version=model_version, instance_type=instance_type, model_config=model_config)         \n",
    "    except Exception as e:\n",
    "        # Handle the case where the model is not part of JumpStart\n",
    "        print(f\"Model Id {model_id} is currently not supported by JumpStart\")\n",
    "        return dict(model_id=model_id, model_version=model_version, instance_type=None, model_config=None)\n",
    "    \n",
    "model_info = list(map(get_model_info, JS_MODEL_ID_LIST))\n",
    "\n",
    "# Load the list into a dataframe\n",
    "df = pd.DataFrame(model_info)\n",
    "df = df.sort_values(by=\"model_id\")\n",
    "print(df)\n",
    "\n",
    "# Merge df with pricing_df on 'instance_type'\n",
    "merged_df = pd.merge(df, pricing_df, on='instance_type', how='left')\n",
    "\n",
    "first_few_cols = ['model_id', 'model_version', 'instance_type', 'price_per_hour']\n",
    "col_order = first_few_cols +  [col for col in merged_df.columns if col not in first_few_cols]\n",
    "final_df = merged_df[col_order]\n",
    "\n",
    "# Display the final DataFrame\n",
    "print(final_df)\n",
    "\n",
    "## display it in the final csv\n",
    "#final_df.to_csv(JS_MODEL_INFO_CSV_FNAME, index=False)\n",
    "#print(f\"CSV file with merged model info and pricing of shape {final_df.shape} saved at: {JS_MODEL_INFO_CSV_FNAME}\")"
   ]
  }
 ],
 "metadata": {
  "availableInstances": [
   {
    "_defaultOrder": 0,
    "_isFastLaunch": true,
    "category": "General purpose",
    "gpuNum": 0,
    "hideHardwareSpecs": false,
    "memoryGiB": 4,
    "name": "ml.t3.medium",
    "vcpuNum": 2
   },
   {
    "_defaultOrder": 1,
    "_isFastLaunch": false,
    "category": "General purpose",
    "gpuNum": 0,
    "hideHardwareSpecs": false,
    "memoryGiB": 8,
    "name": "ml.t3.large",
    "vcpuNum": 2
   },
   {
    "_defaultOrder": 2,
    "_isFastLaunch": false,
    "category": "General purpose",
    "gpuNum": 0,
    "hideHardwareSpecs": false,
    "memoryGiB": 16,
    "name": "ml.t3.xlarge",
    "vcpuNum": 4
   },
   {
    "_defaultOrder": 3,
    "_isFastLaunch": false,
    "category": "General purpose",
    "gpuNum": 0,
    "hideHardwareSpecs": false,
    "memoryGiB": 32,
    "name": "ml.t3.2xlarge",
    "vcpuNum": 8
   },
   {
    "_defaultOrder": 4,
    "_isFastLaunch": true,
    "category": "General purpose",
    "gpuNum": 0,
    "hideHardwareSpecs": false,
    "memoryGiB": 8,
    "name": "ml.m5.large",
    "vcpuNum": 2
   },
   {
    "_defaultOrder": 5,
    "_isFastLaunch": false,
    "category": "General purpose",
    "gpuNum": 0,
    "hideHardwareSpecs": false,
    "memoryGiB": 16,
    "name": "ml.m5.xlarge",
    "vcpuNum": 4
   },
   {
    "_defaultOrder": 6,
    "_isFastLaunch": false,
    "category": "General purpose",
    "gpuNum": 0,
    "hideHardwareSpecs": false,
    "memoryGiB": 32,
    "name": "ml.m5.2xlarge",
    "vcpuNum": 8
   },
   {
    "_defaultOrder": 7,
    "_isFastLaunch": false,
    "category": "General purpose",
    "gpuNum": 0,
    "hideHardwareSpecs": false,
    "memoryGiB": 64,
    "name": "ml.m5.4xlarge",
    "vcpuNum": 16
   },
   {
    "_defaultOrder": 8,
    "_isFastLaunch": false,
    "category": "General purpose",
    "gpuNum": 0,
    "hideHardwareSpecs": false,
    "memoryGiB": 128,
    "name": "ml.m5.8xlarge",
    "vcpuNum": 32
   },
   {
    "_defaultOrder": 9,
    "_isFastLaunch": false,
    "category": "General purpose",
    "gpuNum": 0,
    "hideHardwareSpecs": false,
    "memoryGiB": 192,
    "name": "ml.m5.12xlarge",
    "vcpuNum": 48
   },
   {
    "_defaultOrder": 10,
    "_isFastLaunch": false,
    "category": "General purpose",
    "gpuNum": 0,
    "hideHardwareSpecs": false,
    "memoryGiB": 256,
    "name": "ml.m5.16xlarge",
    "vcpuNum": 64
   },
   {
    "_defaultOrder": 11,
    "_isFastLaunch": false,
    "category": "General purpose",
    "gpuNum": 0,
    "hideHardwareSpecs": false,
    "memoryGiB": 384,
    "name": "ml.m5.24xlarge",
    "vcpuNum": 96
   },
   {
    "_defaultOrder": 12,
    "_isFastLaunch": false,
    "category": "General purpose",
    "gpuNum": 0,
    "hideHardwareSpecs": false,
    "memoryGiB": 8,
    "name": "ml.m5d.large",
    "vcpuNum": 2
   },
   {
    "_defaultOrder": 13,
    "_isFastLaunch": false,
    "category": "General purpose",
    "gpuNum": 0,
    "hideHardwareSpecs": false,
    "memoryGiB": 16,
    "name": "ml.m5d.xlarge",
    "vcpuNum": 4
   },
   {
    "_defaultOrder": 14,
    "_isFastLaunch": false,
    "category": "General purpose",
    "gpuNum": 0,
    "hideHardwareSpecs": false,
    "memoryGiB": 32,
    "name": "ml.m5d.2xlarge",
    "vcpuNum": 8
   },
   {
    "_defaultOrder": 15,
    "_isFastLaunch": false,
    "category": "General purpose",
    "gpuNum": 0,
    "hideHardwareSpecs": false,
    "memoryGiB": 64,
    "name": "ml.m5d.4xlarge",
    "vcpuNum": 16
   },
   {
    "_defaultOrder": 16,
    "_isFastLaunch": false,
    "category": "General purpose",
    "gpuNum": 0,
    "hideHardwareSpecs": false,
    "memoryGiB": 128,
    "name": "ml.m5d.8xlarge",
    "vcpuNum": 32
   },
   {
    "_defaultOrder": 17,
    "_isFastLaunch": false,
    "category": "General purpose",
    "gpuNum": 0,
    "hideHardwareSpecs": false,
    "memoryGiB": 192,
    "name": "ml.m5d.12xlarge",
    "vcpuNum": 48
   },
   {
    "_defaultOrder": 18,
    "_isFastLaunch": false,
    "category": "General purpose",
    "gpuNum": 0,
    "hideHardwareSpecs": false,
    "memoryGiB": 256,
    "name": "ml.m5d.16xlarge",
    "vcpuNum": 64
   },
   {
    "_defaultOrder": 19,
    "_isFastLaunch": false,
    "category": "General purpose",
    "gpuNum": 0,
    "hideHardwareSpecs": false,
    "memoryGiB": 384,
    "name": "ml.m5d.24xlarge",
    "vcpuNum": 96
   },
   {
    "_defaultOrder": 20,
    "_isFastLaunch": false,
    "category": "General purpose",
    "gpuNum": 0,
    "hideHardwareSpecs": true,
    "memoryGiB": 0,
    "name": "ml.geospatial.interactive",
    "supportedImageNames": [
     "sagemaker-geospatial-v1-0"
    ],
    "vcpuNum": 0
   },
   {
    "_defaultOrder": 21,
    "_isFastLaunch": true,
    "category": "Compute optimized",
    "gpuNum": 0,
    "hideHardwareSpecs": false,
    "memoryGiB": 4,
    "name": "ml.c5.large",
    "vcpuNum": 2
   },
   {
    "_defaultOrder": 22,
    "_isFastLaunch": false,
    "category": "Compute optimized",
    "gpuNum": 0,
    "hideHardwareSpecs": false,
    "memoryGiB": 8,
    "name": "ml.c5.xlarge",
    "vcpuNum": 4
   },
   {
    "_defaultOrder": 23,
    "_isFastLaunch": false,
    "category": "Compute optimized",
    "gpuNum": 0,
    "hideHardwareSpecs": false,
    "memoryGiB": 16,
    "name": "ml.c5.2xlarge",
    "vcpuNum": 8
   },
   {
    "_defaultOrder": 24,
    "_isFastLaunch": false,
    "category": "Compute optimized",
    "gpuNum": 0,
    "hideHardwareSpecs": false,
    "memoryGiB": 32,
    "name": "ml.c5.4xlarge",
    "vcpuNum": 16
   },
   {
    "_defaultOrder": 25,
    "_isFastLaunch": false,
    "category": "Compute optimized",
    "gpuNum": 0,
    "hideHardwareSpecs": false,
    "memoryGiB": 72,
    "name": "ml.c5.9xlarge",
    "vcpuNum": 36
   },
   {
    "_defaultOrder": 26,
    "_isFastLaunch": false,
    "category": "Compute optimized",
    "gpuNum": 0,
    "hideHardwareSpecs": false,
    "memoryGiB": 96,
    "name": "ml.c5.12xlarge",
    "vcpuNum": 48
   },
   {
    "_defaultOrder": 27,
    "_isFastLaunch": false,
    "category": "Compute optimized",
    "gpuNum": 0,
    "hideHardwareSpecs": false,
    "memoryGiB": 144,
    "name": "ml.c5.18xlarge",
    "vcpuNum": 72
   },
   {
    "_defaultOrder": 28,
    "_isFastLaunch": false,
    "category": "Compute optimized",
    "gpuNum": 0,
    "hideHardwareSpecs": false,
    "memoryGiB": 192,
    "name": "ml.c5.24xlarge",
    "vcpuNum": 96
   },
   {
    "_defaultOrder": 29,
    "_isFastLaunch": true,
    "category": "Accelerated computing",
    "gpuNum": 1,
    "hideHardwareSpecs": false,
    "memoryGiB": 16,
    "name": "ml.g4dn.xlarge",
    "vcpuNum": 4
   },
   {
    "_defaultOrder": 30,
    "_isFastLaunch": false,
    "category": "Accelerated computing",
    "gpuNum": 1,
    "hideHardwareSpecs": false,
    "memoryGiB": 32,
    "name": "ml.g4dn.2xlarge",
    "vcpuNum": 8
   },
   {
    "_defaultOrder": 31,
    "_isFastLaunch": false,
    "category": "Accelerated computing",
    "gpuNum": 1,
    "hideHardwareSpecs": false,
    "memoryGiB": 64,
    "name": "ml.g4dn.4xlarge",
    "vcpuNum": 16
   },
   {
    "_defaultOrder": 32,
    "_isFastLaunch": false,
    "category": "Accelerated computing",
    "gpuNum": 1,
    "hideHardwareSpecs": false,
    "memoryGiB": 128,
    "name": "ml.g4dn.8xlarge",
    "vcpuNum": 32
   },
   {
    "_defaultOrder": 33,
    "_isFastLaunch": false,
    "category": "Accelerated computing",
    "gpuNum": 4,
    "hideHardwareSpecs": false,
    "memoryGiB": 192,
    "name": "ml.g4dn.12xlarge",
    "vcpuNum": 48
   },
   {
    "_defaultOrder": 34,
    "_isFastLaunch": false,
    "category": "Accelerated computing",
    "gpuNum": 1,
    "hideHardwareSpecs": false,
    "memoryGiB": 256,
    "name": "ml.g4dn.16xlarge",
    "vcpuNum": 64
   },
   {
    "_defaultOrder": 35,
    "_isFastLaunch": false,
    "category": "Accelerated computing",
    "gpuNum": 1,
    "hideHardwareSpecs": false,
    "memoryGiB": 61,
    "name": "ml.p3.2xlarge",
    "vcpuNum": 8
   },
   {
    "_defaultOrder": 36,
    "_isFastLaunch": false,
    "category": "Accelerated computing",
    "gpuNum": 4,
    "hideHardwareSpecs": false,
    "memoryGiB": 244,
    "name": "ml.p3.8xlarge",
    "vcpuNum": 32
   },
   {
    "_defaultOrder": 37,
    "_isFastLaunch": false,
    "category": "Accelerated computing",
    "gpuNum": 8,
    "hideHardwareSpecs": false,
    "memoryGiB": 488,
    "name": "ml.p3.16xlarge",
    "vcpuNum": 64
   },
   {
    "_defaultOrder": 38,
    "_isFastLaunch": false,
    "category": "Accelerated computing",
    "gpuNum": 8,
    "hideHardwareSpecs": false,
    "memoryGiB": 768,
    "name": "ml.p3dn.24xlarge",
    "vcpuNum": 96
   },
   {
    "_defaultOrder": 39,
    "_isFastLaunch": false,
    "category": "Memory Optimized",
    "gpuNum": 0,
    "hideHardwareSpecs": false,
    "memoryGiB": 16,
    "name": "ml.r5.large",
    "vcpuNum": 2
   },
   {
    "_defaultOrder": 40,
    "_isFastLaunch": false,
    "category": "Memory Optimized",
    "gpuNum": 0,
    "hideHardwareSpecs": false,
    "memoryGiB": 32,
    "name": "ml.r5.xlarge",
    "vcpuNum": 4
   },
   {
    "_defaultOrder": 41,
    "_isFastLaunch": false,
    "category": "Memory Optimized",
    "gpuNum": 0,
    "hideHardwareSpecs": false,
    "memoryGiB": 64,
    "name": "ml.r5.2xlarge",
    "vcpuNum": 8
   },
   {
    "_defaultOrder": 42,
    "_isFastLaunch": false,
    "category": "Memory Optimized",
    "gpuNum": 0,
    "hideHardwareSpecs": false,
    "memoryGiB": 128,
    "name": "ml.r5.4xlarge",
    "vcpuNum": 16
   },
   {
    "_defaultOrder": 43,
    "_isFastLaunch": false,
    "category": "Memory Optimized",
    "gpuNum": 0,
    "hideHardwareSpecs": false,
    "memoryGiB": 256,
    "name": "ml.r5.8xlarge",
    "vcpuNum": 32
   },
   {
    "_defaultOrder": 44,
    "_isFastLaunch": false,
    "category": "Memory Optimized",
    "gpuNum": 0,
    "hideHardwareSpecs": false,
    "memoryGiB": 384,
    "name": "ml.r5.12xlarge",
    "vcpuNum": 48
   },
   {
    "_defaultOrder": 45,
    "_isFastLaunch": false,
    "category": "Memory Optimized",
    "gpuNum": 0,
    "hideHardwareSpecs": false,
    "memoryGiB": 512,
    "name": "ml.r5.16xlarge",
    "vcpuNum": 64
   },
   {
    "_defaultOrder": 46,
    "_isFastLaunch": false,
    "category": "Memory Optimized",
    "gpuNum": 0,
    "hideHardwareSpecs": false,
    "memoryGiB": 768,
    "name": "ml.r5.24xlarge",
    "vcpuNum": 96
   },
   {
    "_defaultOrder": 47,
    "_isFastLaunch": false,
    "category": "Accelerated computing",
    "gpuNum": 1,
    "hideHardwareSpecs": false,
    "memoryGiB": 16,
    "name": "ml.g5.xlarge",
    "vcpuNum": 4
   },
   {
    "_defaultOrder": 48,
    "_isFastLaunch": false,
    "category": "Accelerated computing",
    "gpuNum": 1,
    "hideHardwareSpecs": false,
    "memoryGiB": 32,
    "name": "ml.g5.2xlarge",
    "vcpuNum": 8
   },
   {
    "_defaultOrder": 49,
    "_isFastLaunch": false,
    "category": "Accelerated computing",
    "gpuNum": 1,
    "hideHardwareSpecs": false,
    "memoryGiB": 64,
    "name": "ml.g5.4xlarge",
    "vcpuNum": 16
   },
   {
    "_defaultOrder": 50,
    "_isFastLaunch": false,
    "category": "Accelerated computing",
    "gpuNum": 1,
    "hideHardwareSpecs": false,
    "memoryGiB": 128,
    "name": "ml.g5.8xlarge",
    "vcpuNum": 32
   },
   {
    "_defaultOrder": 51,
    "_isFastLaunch": false,
    "category": "Accelerated computing",
    "gpuNum": 1,
    "hideHardwareSpecs": false,
    "memoryGiB": 256,
    "name": "ml.g5.16xlarge",
    "vcpuNum": 64
   },
   {
    "_defaultOrder": 52,
    "_isFastLaunch": false,
    "category": "Accelerated computing",
    "gpuNum": 4,
    "hideHardwareSpecs": false,
    "memoryGiB": 192,
    "name": "ml.g5.12xlarge",
    "vcpuNum": 48
   },
   {
    "_defaultOrder": 53,
    "_isFastLaunch": false,
    "category": "Accelerated computing",
    "gpuNum": 4,
    "hideHardwareSpecs": false,
    "memoryGiB": 384,
    "name": "ml.g5.24xlarge",
    "vcpuNum": 96
   },
   {
    "_defaultOrder": 54,
    "_isFastLaunch": false,
    "category": "Accelerated computing",
    "gpuNum": 8,
    "hideHardwareSpecs": false,
    "memoryGiB": 768,
    "name": "ml.g5.48xlarge",
    "vcpuNum": 192
   },
   {
    "_defaultOrder": 55,
    "_isFastLaunch": false,
    "category": "Accelerated computing",
    "gpuNum": 8,
    "hideHardwareSpecs": false,
    "memoryGiB": 1152,
    "name": "ml.p4d.24xlarge",
    "vcpuNum": 96
   },
   {
    "_defaultOrder": 56,
    "_isFastLaunch": false,
    "category": "Accelerated computing",
    "gpuNum": 8,
    "hideHardwareSpecs": false,
    "memoryGiB": 1152,
    "name": "ml.p4de.24xlarge",
    "vcpuNum": 96
   },
   {
    "_defaultOrder": 57,
    "_isFastLaunch": false,
    "category": "Accelerated computing",
    "gpuNum": 0,
    "hideHardwareSpecs": false,
    "memoryGiB": 32,
    "name": "ml.trn1.2xlarge",
    "vcpuNum": 8
   },
   {
    "_defaultOrder": 58,
    "_isFastLaunch": false,
    "category": "Accelerated computing",
    "gpuNum": 0,
    "hideHardwareSpecs": false,
    "memoryGiB": 512,
    "name": "ml.trn1.32xlarge",
    "vcpuNum": 128
   },
   {
    "_defaultOrder": 59,
    "_isFastLaunch": false,
    "category": "Accelerated computing",
    "gpuNum": 0,
    "hideHardwareSpecs": false,
    "memoryGiB": 512,
    "name": "ml.trn1n.32xlarge",
    "vcpuNum": 128
   }
  ],
  "instance_type": "ml.c5.large",
  "kernelspec": {
   "display_name": "conda_fmbench_python311",
   "language": "python",
   "name": "conda_fmbench_python311"
  },
  "language_info": {
   "codemirror_mode": {
    "name": "ipython",
    "version": 3
   },
   "file_extension": ".py",
   "mimetype": "text/x-python",
   "name": "python",
   "nbconvert_exporter": "python",
   "pygments_lexer": "ipython3",
   "version": "3.11.8"
  }
 },
 "nbformat": 4,
 "nbformat_minor": 4
}<|MERGE_RESOLUTION|>--- conflicted
+++ resolved
@@ -65,12 +65,8 @@
     "from datetime import datetime\n",
     "from datetime import timezone\n",
     "from dateutil.parser import parse\n",
-<<<<<<< HEAD
     "from typing import List, Optional, Dict\n",
     "import importlib.resources as pkg_resources"
-=======
-    "from typing import List, Optional"
->>>>>>> 18794e7b
    ]
   },
   {
@@ -230,7 +226,6 @@
     "## Initializing yticks and title for the chart\n",
     "yticks: Optional[List] = None\n",
     "title: Optional[str] = None\n",
-<<<<<<< HEAD
     "\n",
     "if config['report'].get('latency_vs_token_len_chart'):\n",
     "    yticks: List = config['report']['latency_vs_token_len_chart'].get('y_ticks')\n",
@@ -238,24 +233,6 @@
     "\n",
     "if title is None:\n",
     "    title = \"Effect of token length on inference latency\"\n",
-=======
-    "\n",
-    "if config['report'].get('latency_vs_token_len_chart'):\n",
-    "    yticks: List = config['report']['latency_vs_token_len_chart'].get('y_ticks')\n",
-    "    title: str = config['report']['latency_vs_token_len_chart'].get('title')\n",
-    "\n",
-    "if title is None:\n",
-    "    title = \"Effect of token length on inference latency\"\n",
-    "\n",
-    "if len(df_per_inference.instance.unique()) == 1:\n",
-    "    # This created a FacetGrid for plotting multiple scatter plots based on 'instance' and 'concurrency' categories\n",
-    "    g = sns.FacetGrid(df_per_inference, col=\"concurrency\", hue=\"instance\", height=3.5, aspect=1.25, col_wrap=3)\n",
-    "else: \n",
-    "    g = sns.FacetGrid(df_per_inference, col=\"concurrency\", row=\"instance\", hue=\"instance\", height=3.5, aspect=1.25)\n",
-    "\n",
-    "## Subtitle of the facetgrid\n",
-    "g.fig.suptitle(title)\n",
->>>>>>> 18794e7b
     "\n",
     "if len(df_per_inference.instance.unique()) == 1:\n",
     "    # This created a FacetGrid for plotting multiple scatter plots based on 'instance' and 'concurrency' categories\n",
@@ -287,7 +264,6 @@
     "    # Y-axis ticks based on the maximum latency value and setting them in that manner\n",
     "    yticks: List = list(range(0, (int(df_per_inference.latency.max())//multiplier+2)*multiplier, step_size))\n",
     "\n",
-<<<<<<< HEAD
     "if yticks is None:\n",
     "    # Y-axis ticks based on the maximum latency value and setting them in that manner\n",
     "    yticks: List = list(range(0, (int(df_per_inference.latency.max())//multiplier+1)*multiplier, step_size))\n",
@@ -296,8 +272,6 @@
     "                f\"multiplier={multiplier}, step_size={step_size}\")\n",
     "else:\n",
     "    logger.info(f\"yticks is configured, yticks={yticks}\")\n",
-=======
->>>>>>> 18794e7b
     "g = g.set(yticks=yticks)\n",
     "\n",
     "# Set the x-axis label for all plots as the prompt length or tokens\n",
@@ -923,7 +897,6 @@
    "metadata": {},
    "outputs": [],
    "source": [
-<<<<<<< HEAD
     "df_summary_metrics_dataset['score_dict'] = df_summary_metrics_dataset.apply(lambda row: score_run(row, config), axis=1)\n",
     "score_keys = df_summary_metrics_dataset.score_dict.iloc[0].keys()\n",
     "for k in score_keys:\n",
@@ -936,26 +909,6 @@
     "tags": []
    },
    "source": [
-=======
-    "df_summary_metrics_dataset = pd.merge(df_summary_metrics_dataset, df_pricing, how='left')\n",
-    "logger.info(f\"df_summary_metrics_dataset ----> {df_summary_metrics_dataset}\")\n",
-    "logger.info(f\"df_summary_metrics_dataset ----> {df_summary_metrics_dataset}\")\n",
-    "df_summary_metrics_dataset['price_per_txn'] = (df_summary_metrics_dataset['price_per_hour']/60)/df_summary_metrics_dataset['transactions_per_minute']\n",
-    "df_summary_metrics_dataset['price_per_token'] = (df_summary_metrics_dataset['price_per_txn']/(df_summary_metrics_dataset['prompt_token_count_mean'] \n",
-    "                                                                                                      + df_summary_metrics_dataset['completion_token_count_mean']))\n",
-    "df_summary_metrics_dataset['price_per_token'] = df_summary_metrics_dataset['price_per_token'].apply(lambda x: f\"{x:.8f}\")\n",
-    "price_per_tx_wt = config['metrics']['weights']['price_per_tx_wt']\n",
-    "latency_wt = config['metrics']['weights']['latenct_wt']\n",
-    "#df_summary_metrics_dataset['score'] = price_per_tx_wt*(1/df_summary_metrics_dataset['price_per_txn']) + latency_wt*(1/df_summary_metrics_dataset['latency_mean'])\n",
-    "df_summary_metrics_dataset['score'] = 0.5*(1/df_summary_metrics_dataset['price_per_txn']) + 0.5*(1/df_summary_metrics_dataset['latency_mean'])\n",
-    "\n",
-    "\"\"\"\n",
-    "df_summary_metrics_dataset['rank'] = (df_summary_metrics_dataset.sort_values(by=\"score\", ascending=False)\n",
-    "                      .groupby(['instance_type'])['concurrency']\n",
-    "                      .rank(method='first', ascending=False)\n",
-    "                   )\n",
-    "\"\"\"\n",
->>>>>>> 18794e7b
     "df_summary_metrics_dataset = df_summary_metrics_dataset.sort_values(by=\"score\", ascending=False)\n",
     "file_path_df = os.path.join(METRICS_DIR, SUMMARY_METRICS_FOR_DATASET_W_SCORES_FNAME)\n",
     "\n",
@@ -1244,14 +1197,8 @@
     "dttm = str(datetime.utcnow())\n",
     "datasets_used = \", \".join([f\"`{d}`\" for d in config['s3_read_data']['source_data_files']])\n",
     "overall_results_md = OVERALL_RESULTS_MD.format(dttm=dttm,\n",
-<<<<<<< HEAD
     "                                               business_summary=business_summary, \n",
     "                                               datasets=datasets_used)\n",
-=======
-    "                                               business_summary=business_summary,\n",
-    "                                               datasets=datasets_used)\n",
-    "\n",
->>>>>>> 18794e7b
     "results_group_cols: List[str] = ['instance_type', 'payload_file']\n",
     "result_rows: List[str] = []\n",
     "latency_budget: int = config['report'].get('latency_budget',\n",
